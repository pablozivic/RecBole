--- conflicted
+++ resolved
@@ -3,15 +3,9 @@
 # @Email  : houyupeng@ruc.edu.cn
 
 # UPDATE:
-<<<<<<< HEAD
-# @Time   : 2020/8/10, 2020/8/5, 2020/8/12
+# @Time   : 2020/8/11, 2020/8/5, 2020/8/12
 # @Author : Yupeng Hou, Xingyu Pan, Yushuo Chen
 # @Email  : houyupeng@ruc.edu.cn, panxy@ruc.edu.cn, chenyushuo@ruc.edu.cn
-=======
-# @Time   : 2020/8/11, 2020/8/5
-# @Author : Yupeng Hou, Xingyu Pan
-# @Email  : houyupeng@ruc.edu.cn, panxy@ruc.edu.cn 
->>>>>>> b6223738
 
 import os
 import json
